--- conflicted
+++ resolved
@@ -11,11 +11,8 @@
 import dist_utils
 from dist_utils import dist_init
 from rpc_agent_test_fixture import RpcAgentTestFixture
-<<<<<<< HEAD
+from torch.testing import FileCheck
 from torch._jit_internal import _qualified_name
-=======
-from torch.testing import FileCheck
->>>>>>> 183e17d5
 
 import threading
 
