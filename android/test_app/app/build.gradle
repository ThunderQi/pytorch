apply plugin: 'com.android.application'

repositories {
    jcenter()
    maven {
        url "https://oss.sonatype.org/content/repositories/snapshots"
    }
}

android {
    compileOptions {
        sourceCompatibility 1.8
        targetCompatibility 1.8
    }
    compileSdkVersion rootProject.compileSdkVersion
    buildToolsVersion rootProject.buildToolsVersion
    defaultConfig {
        applicationId "org.pytorch.testapp"
        minSdkVersion rootProject.minSdkVersion
        targetSdkVersion rootProject.targetSdkVersion
        versionCode 1
        versionName "1.0"
        ndk {
            abiFilters ABI_FILTERS.split(",")
        }
        buildConfigField("String", "MODULE_ASSET_NAME", "\"mobilenet2q.pt\"")
        buildConfigField("String", "LOGCAT_TAG", "@string/app_name")
        buildConfigField("long[]", "INPUT_TENSOR_SHAPE", "new long[]{1, 3, 224, 224}")
        addManifestPlaceholders([APP_NAME: "@string/app_name", MAIN_ACTIVITY: "org.pytorch.testapp.MainActivity"])
    }
    buildTypes {
        debug {
            minifyEnabled false
        }
    }
    flavorDimensions "model", "build", "activity"
    productFlavors {
        mbq {
            dimension "model"
            applicationIdSuffix ".mbq"
            buildConfigField("String", "MODULE_ASSET_NAME", "\"mobilenet2q.pt\"")
            addManifestPlaceholders([APP_NAME: "MBQ"])
            buildConfigField("String", "LOGCAT_TAG", "\"pytorch-mbq\"")
        }
        resnet18 {
            dimension "model"
            applicationIdSuffix ".resneti18"
            buildConfigField("String", "MODULE_ASSET_NAME", "\"resnet18.pt\"")
            addManifestPlaceholders([APP_NAME: "RN18"])
            buildConfigField("String", "LOGCAT_TAG", "\"pytorch-resnet18\"")
        }
        local {
            dimension "build"
        }
        nightly {
            dimension "build"
        }
        camera {
            dimension "activity"
            addManifestPlaceholders([MAIN_ACTIVITY: "org.pytorch.testapp.CameraActivity"])
        }
        base {
            dimension "activity"
            sourceSets {
                main {
                    java {
                        exclude 'org/pytorch/testapp/CameraActivity.java'
                    }
                }
            }

        }
    }
    packagingOptions {
        doNotStrip '**.so'
        pickFirst '**/libfbjni.so'
<<<<<<< HEAD
=======
    }

    // Filtering for CI
    if (!testAppAllVariantsEnabled.toBoolean()) {
        variantFilter { variant ->
            def names = variant.flavors*.name
            if (names.contains("nightly") || names.contains("camera")) {
                setIgnore(true)
            }
        }
>>>>>>> 492ca46e
    }
}

dependencies {
    implementation 'com.android.support:appcompat-v7:28.0.0'

    localImplementation project(':pytorch_android')
    localImplementation project(':pytorch_android_torchvision')
    nightlyImplementation 'org.pytorch:pytorch_android:1.4.0-SNAPSHOT'
    nightlyImplementation 'org.pytorch:pytorch_android_torchvision:1.4.0-SNAPSHOT'

    def camerax_version = "1.0.0-alpha05"
    cameraImplementation "androidx.camera:camera-core:$camerax_version"
    cameraImplementation "androidx.camera:camera-camera2:$camerax_version"
    cameraImplementation 'com.google.android.material:material:1.0.0-beta01'
}<|MERGE_RESOLUTION|>--- conflicted
+++ resolved
@@ -74,8 +74,6 @@
     packagingOptions {
         doNotStrip '**.so'
         pickFirst '**/libfbjni.so'
-<<<<<<< HEAD
-=======
     }
 
     // Filtering for CI
@@ -86,7 +84,6 @@
                 setIgnore(true)
             }
         }
->>>>>>> 492ca46e
     }
 }
 
