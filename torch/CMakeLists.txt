--- conflicted
+++ resolved
@@ -237,12 +237,9 @@
         ${TORCH_SRC_DIR}/csrc/distributed/rpc/python_rpc_handler.cpp
         ${TORCH_SRC_DIR}/csrc/distributed/rpc/request_callback_impl.cpp
         ${TORCH_SRC_DIR}/csrc/distributed/rpc/rref_context.cpp
-<<<<<<< HEAD
+        ${TORCH_SRC_DIR}/csrc/distributed/rpc/rref_impl.cpp
         ${TORCH_SRC_DIR}/csrc/distributed/rpc/rref.cpp
         ${TORCH_SRC_DIR}/csrc/distributed/rpc/script_functions.cpp
-=======
-        ${TORCH_SRC_DIR}/csrc/distributed/rpc/rref_impl.cpp
->>>>>>> 183e17d5
         )
       list(APPEND TORCH_PYTHON_LINK_LIBRARIES c10d)
       list(APPEND TORCH_PYTHON_COMPILE_DEFINITIONS USE_C10D)
