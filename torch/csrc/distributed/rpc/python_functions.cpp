--- conflicted
+++ resolved
@@ -84,14 +84,9 @@
     RpcAgent& agent,
     const WorkerInfo& dst,
     SerializedPyObj serializedPyObj,
-<<<<<<< HEAD
-    IValue rrefId,
-    IValue forkId,
+    const IValue& rrefId,
+    const IValue& forkId,
     std::shared_ptr<torch::autograd::profiler::RecordFunction> rf) {
-=======
-    const IValue& rrefId,
-    const IValue& forkId) {
->>>>>>> 3a7ea305
   auto pythonRemoteCall = std::make_unique<PythonRemoteCall>(
       std::move(serializedPyObj), rrefId, forkId);
 
